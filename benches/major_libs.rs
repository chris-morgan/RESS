--- conflicted
+++ resolved
@@ -8,21 +8,12 @@
 #[macro_use]
 extern crate criterion;
 
-<<<<<<< HEAD
-use criterion::Criterion;
-use criterion::black_box;
-=======
 use criterion::black_box;
 use criterion::Criterion;
->>>>>>> d833f089
 
 use ress::Scanner;
 use std::fs::read_to_string;
 use std::path::PathBuf;
-<<<<<<< HEAD
-// use test::{black_box, Bencher};
-=======
->>>>>>> d833f089
 
 lazy_static! {
     static ref NG: String = get_js(Lib::Angular).unwrap();
@@ -40,118 +31,6 @@
     static ref EVMOD: String = get_js(Lib::EveryEs2015Mod).unwrap();
 }
 
-<<<<<<< HEAD
-
-fn angular(c: &mut Criterion) {
-    c.bench_function("angular", |b| b.iter(|| {
-        for i in Scanner::new(&NG) {
-            black_box(i.unwrap());
-        }
-    }));
-}
-
-
-fn angular_min(c: &mut Criterion) {
-    c.bench_function("angular_min", |b| b.iter(|| {
-        for i in Scanner::new(&NG_MIN) {
-            black_box(i.unwrap());
-        }
-    }));
-}
-
-
-fn jq(c: &mut Criterion) {
-    c.bench_function("jq", |b| b.iter(|| {
-        for i in Scanner::new(&JQ) {
-            black_box(i.unwrap());
-        }
-    }));
-}
-
-
-fn jq_min(c: &mut Criterion) {
-    c.bench_function("jq_min", |b| b.iter(|| {
-        for i in Scanner::new(&JQ_MIN) {
-            black_box(i.unwrap());
-        }
-    }));
-}
-
-
-fn react(c: &mut Criterion) {
-    c.bench_function("react", |b| b.iter(|| {
-        for i in Scanner::new(&REACT) {
-            black_box(i.unwrap());
-        }
-    }));
-}
-
-
-fn react_min(c: &mut Criterion) {
-    c.bench_function("react_min", |b| b.iter(|| {
-        for i in Scanner::new(&REACT_MIN) {
-            black_box(i.unwrap());
-        }
-    }));
-}
-
-
-fn react_dom(c: &mut Criterion) {
-    c.bench_function("react_dom", |b| b.iter(|| {
-        for i in Scanner::new(&REACT_DOM) {
-            black_box(i.unwrap());
-        }
-    }));
-}
-
-
-fn react_dom_min(c: &mut Criterion) {
-    c.bench_function("react_dom_min", |b| b.iter(|| {
-        for i in Scanner::new(&REACT_DOM_MIN) {
-            black_box(i.unwrap());
-        }
-    }));
-}
-
-
-fn vue(c: &mut Criterion) {
-    c.bench_function("vue", |b| b.iter(|| {
-        for i in Scanner::new(&VUE) {
-            black_box(i.unwrap());
-        }
-    }));
-}
-
-
-fn vue_min(c: &mut Criterion) {
-    c.bench_function("vue_min", |b| b.iter(|| {
-        for i in Scanner::new(&VUE_MIN) {
-            black_box(i.unwrap());
-        }
-    }));
-}
-
-
-fn everything_es5(c: &mut Criterion) {
-    c.bench_function("everything_es5", |b| b.iter(|| {
-        black_box(Scanner::new(&EV5).collect::<Vec<_>>());
-    }));
-}
-
-
-fn everything_es2015_s(c: &mut Criterion) {
-    c.bench_function("everything_es2015_s", |b| b.iter(|| {
-        black_box(Scanner::new(&EV2015).collect::<Vec<_>>());
-    }));
-}
-
-fn everything_es2015_m(c: &mut Criterion) {
-    c.bench_function("everything_es2015_m", |b| b.iter(|| {
-        for i in Scanner::new(&EVMOD) {
-            black_box(i.unwrap());
-        }
-    }));
-=======
 fn angular(c: &mut Criterion) {
     c.bench_function("angular", |b| {
         b.iter(|| {
@@ -276,7 +155,6 @@
             }
         })
     });
->>>>>>> d833f089
 }
 
 enum Lib {
@@ -355,10 +233,6 @@
     }
 }
 
-<<<<<<< HEAD
-
-criterion_group!(benches, angular, angular_min, jq, jq_min, react, react_min, react_dom, react_dom_min, vue, vue_min, everything_es5, everything_es2015_s, everything_es2015_m);
-=======
 criterion_group!(
     benches,
     angular,
@@ -375,5 +249,4 @@
     everything_es2015_s,
     everything_es2015_m
 );
->>>>>>> d833f089
 criterion_main!(benches);