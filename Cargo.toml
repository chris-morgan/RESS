--- conflicted
+++ resolved
@@ -31,10 +31,7 @@
 pretty_env_logger = "0.2"
 regex_generate = "0.2.0"
 criterion = "0.2"
-<<<<<<< HEAD
-=======
 lazy_static = "1"
->>>>>>> d833f089
 
 [features]
 default = []
